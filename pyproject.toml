--- conflicted
+++ resolved
@@ -17,13 +17,8 @@
   "Operating System :: OS Independent"
 ]
 dependencies = [
-<<<<<<< HEAD
-  "gdsfactory~=9.3.2",
-  "gplugins[sax]~=1.3.0"
-=======
-  "gdsfactory~=9.0",
+  "gdsfactory~=9.3",
   "gplugins[sax]>=1.4,<2"
->>>>>>> 7a17cf48
 ]
 description = "Luxtelligence lnoi400 pdk"
 keywords = ["python"]
